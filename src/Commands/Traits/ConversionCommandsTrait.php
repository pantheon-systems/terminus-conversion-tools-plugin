--- conflicted
+++ resolved
@@ -41,11 +41,12 @@
     /**
      * @var string
      */
-<<<<<<< HEAD
+    private string $terminusExecutable;
+  
+    /**
+     * @var string
+     */
     private string $siteGitRemoteUrl;
-=======
-    private string $terminusExecutable;
->>>>>>> c98d6dfa
 
     /**
      * Clones the site repository to local machine and return the absolute path to the local copy.
